module I = Lm_instrument

module Pos  = Omake_pos.Make (struct let name = "Omake_shell_job" end)


module IntCompare =
struct
   type t = int
   let compare = (-)
end

module IntSet   = Lm_set.LmMake (IntCompare)
module IntTable = Lm_map.LmMake (IntCompare)
module PidSet   = IntSet
module PidTable = IntTable

(*
 * Subjob info.
 *)
type job_state =
  | JobForeground
  | JobBackground
  | JobSuspended

type job_status =
  | JobExited of int
  | JobSignaled of int
  | JobStopped of int

type subjob_cond =
   { cond_op       : Omake_shell_type.pipe_op;
     cond_pipe     : Omake_env.string_pipe;
     cond_stdin    : Unix.file_descr;
     cond_stdout   : Unix.file_descr;
     cond_stderr   : Unix.file_descr
   }

and subjob_exp =
  | SubjobProcess of Omake_shell_sys_type.pid * Omake_env.t
  | SubjobPipe of subjob_exp * subjob_exp
  | SubjobFinished of job_status * Omake_env.t
  | SubjobCond of subjob_exp * subjob_cond

(*
 * Job info.
 * The job has an identifier,
 * a process group, and an expression of what to compute.
 *)
type job =
   { job_id              : int;
     job_pipe            : Omake_env.string_pipe option;
     mutable job_pgrp    : Omake_shell_sys_type.pgrp;
     mutable job_state   : job_state
   }

(*
 * Info for this shell.
 * There can be only one shell, and it has a controlling terminal.
 * Invariant: if the pid is 0, then this job controls the terminal.
 *)
type shell =
   { mutable shell_jobs : job IntTable.t }

(*
 * Global shell.
 *)
let shell =
   { shell_jobs = IntTable.empty }

(************************************************************************
 * Printing.
 *)

(*
 * Print a job state.
 *)
let pp_print_job_state buf state =
  let s =
    match state with
    | JobForeground ->
      "Running"
    | JobBackground ->
      "Background"
    | JobSuspended ->
      "Suspended"
  in
  Format.pp_print_string buf s

(*
 * Job may be a pipe.
 *)
let pp_print_pipe_option buf opt =
  match opt with
  | Some pipe ->
    Omake_env.pp_print_string_pipe buf pipe
  | None ->
    Format.pp_print_string buf "<thread>"

(*
 * Job status.
 *)
let pp_print_status buf code =
   match code with
      JobExited code ->
         Format.fprintf buf "exited with code %d" code
    | JobSignaled code ->
         Format.fprintf buf "exited with signal %d" code
    | JobStopped code ->
         Format.fprintf buf "stopped with code %d" code

(*
 * Print a job expression.
 *)
(* let rec pp_print_exp buf e = *)
(*    match e with *)
(*       SubjobProcess (pid, _) -> *)
(*          Format.fprintf buf "(%d)" pid *)
(*     | SubjobPipe (e1, e2) -> *)
(*          Format.fprintf buf "@[<hv 1>(%a@ | %a)@]" pp_print_exp e1 pp_print_exp e2 *)
(*     | SubjobCond (e, cond) -> *)
(*          let { cond_op = op; *)
(*                cond_pipe = pipe; *)
(*                _ *)
(*              } = cond *)
(*          in *)
(*             Format.fprintf buf "@[<hv 1>(%a)@ %a@ %a@]" (\**\) *)
(*                pp_print_exp e *)
(*                pp_print_pipe_op op *)
(*                Omake_env.pp_print_string_pipe pipe *)
(*     | SubjobFinished (code, _) -> *)
(*          Format.fprintf buf "[Finished: %a]" pp_print_status code *)

(*
 * Print a job.
 *)
let pp_print_job buf job =
   let { job_id    = id;
         job_pgrp  = pgrp;
         job_state = state;
         job_pipe  = pipe
       } = job
   in
      Format.fprintf buf "@[<v 3>[%d] (%d) %a@ - %a@]" (**)
         id
         pgrp
         pp_print_job_state state
         pp_print_pipe_option pipe

(*
 * Status code printing.
 *)
let print_exit_code venv force pid code =
   match code with
      JobExited 0 ->
         if force then
            Format.eprintf "- %d: done@." pid
    | JobExited code ->
         if force || Omake_env.venv_defined venv Omake_var.printexitvalue_var then
            Format.eprintf "- %d: exited with code %d@." pid code
    | JobSignaled code ->
         Format.eprintf "- %d: terminated with signal %d@." pid code
    | JobStopped code ->
         Format.eprintf "- %d: stopped with code %d@." pid code

(************************************************************************
 * Utilities
 *)

(*
 * Get an array representation of the environment.
 *)
let array_of_env env fields =
   let env =
      List.fold_left
        (fun env (v, x) -> Lm_symbol.SymbolTable.add env v x) env fields in
   let env =
     Lm_symbol.SymbolTable.fold (fun env v x ->
         Printf.sprintf "%s=%s" (Lm_symbol.string_of_symbol v) x :: env) [] env
   in
      Array.of_list env

(*
 * Figure out a common code.
 * For now, signaling takes precedence.
 *)
let unify_codes code1 code2 =
   match code1, code2 with
      JobSignaled code1, JobSignaled code2 ->
         JobSignaled (max code1 code2)
    | JobSignaled _, _ ->
         code1
    | _, JobSignaled _ ->
         code2
    | JobExited code1, JobExited code2 ->
         JobExited (max code1 code2)
    | _, JobExited _ ->
         code2
    | _ ->
         code1

(*
 * Get an integer version of the code.
 *)
let int_of_code code =
   match code with
      JobSignaled code
    | JobExited code
    | JobStopped code ->
         code

(*
 * Find the job with the process group.
 *)
let find_job_by_pgrp pgrp =
   match
      IntTable.fold (fun job1 _ job2 ->
            if job2.job_pgrp = pgrp then
               Some job2
            else
               job1) None shell.shell_jobs
   with
      Some job ->
         job
    | None ->
         raise Not_found

(************************************************************************
 * Job management.
 *)

(*
 * Create a new job.
 *)
let new_job pgrp pipe =
   let rec new_id i =
      if IntTable.mem shell.shell_jobs i then
         new_id (succ i)
      else
         i
   in
   let id = new_id 1 in
   let job =
      { job_id      = id;
        job_pipe    = pipe;
        job_pgrp    = pgrp;
        job_state   = JobForeground
      }
   in
      shell.shell_jobs <- IntTable.add shell.shell_jobs id job;
      job

(*
 * Remove a job from the shell.
 *)
let remove_job job =
   shell.shell_jobs <- IntTable.remove shell.shell_jobs job.job_id

(*
 * Create a simple thread.
 * We have a function and channels.
 *)
let create_top_thread _ f stdin stdout stderr =
   if !Omake_shell_type.debug_shell then
      Format.eprintf "create_top_thread@.";
   let apply_fun stdin stdout stderr _ =
      f stdin stdout stderr
   in
   let thread_info : Omake_shell_sys_type.create_thread =
      {create_thread_stdin      = stdin;
        create_thread_stdout     = stdout;
        create_thread_stderr     = stderr;
        create_thread_pgrp       = 0;
        create_thread_fun        = apply_fun;
        create_thread_background = true
      }
   in
      Omake_shell_sys.create_thread thread_info

(*
 * Create the diversion channels.
 *)
let string_of_redirect (chan : string Omake_shell_type.redirect) =
  match chan with
  | RedirectNode node ->
    Some (Omake_node.Node.fullname node)
  | RedirectArg s ->
    Some s
  | RedirectNone ->
    None

let create_channels stdin stdin_file append stdout stdout_file stderr_divert stderr =
   let stdin, close_stdin =
      match string_of_redirect stdin_file with
         Some file ->
            Lm_unix_util.openfile file [Unix.O_RDONLY; Unix.O_NOCTTY] 0, true
       | None ->
            stdin, false
   in
   let stdout, close_stdout =
      match string_of_redirect stdout_file with
         Some file ->
            let flags = [Unix.O_WRONLY; Unix.O_CREAT; Unix.O_NOCTTY] in
            let flags =
               if append then
                  Unix.O_APPEND :: flags
               else
                  Unix.O_TRUNC :: flags
            in
               (try Lm_unix_util.openfile file flags 0o666, true with
                   exn ->
                      if close_stdin then
                         Omake_shell_sys.close_fd stdin;
                      raise exn)
       | None ->
            stdout, false
   in
   let () =
      if append then
         ignore (Unix.lseek stdout 0 Unix.SEEK_END)
   in
   let stderr =
      if stderr_divert then
         stdout
      else
         stderr
   in
      stdin, close_stdin, stdout, close_stdout, stderr

(*
 * Application at the toplevel.
 * Don't create a thread.
 *)
(* let restore_vars = [stdin_sym; stdout_sym; stderr_sym] *)

let create_apply_top venv stdin stdout stderr apply =
  match apply with 
    { 
      Omake_shell_type.apply_env = env;
      apply_fun = f;
      apply_args = args;
      apply_stdin = stdin_file;
      apply_stdout = stdout_file;
      apply_stderr = stderr_divert;
      apply_append = append;
      _
    } -> 
    let stdin, close_stdin, stdout, close_stdout, stderr =
      create_channels stdin stdin_file append stdout stdout_file stderr_divert stderr
    in
    let cleanup () =
      if close_stdin then
        Omake_shell_sys.close_fd stdin;
      if close_stdout then
        Omake_shell_sys.close_fd stdout
    in
    (* The function will close its files on its own *)
    try
      if !Omake_shell_type.debug_shell then
        Format.eprintf "create_apply_top pid=%i: duplicating channels@." (Unix.getpid ());
      let stdin  = Unix.dup stdin in
      let stdout = Unix.dup stdout in
      let stderr = Unix.dup stderr in
      let info = f venv stdin stdout stderr env args in
      if !Omake_shell_type.debug_shell then
        Format.eprintf "create_apply_top pid=%i: done@." (Unix.getpid ());
      cleanup ();
      info
    with
      Omake_value_type.ExitException (_, code) ->
      if !Omake_shell_type.debug_shell then
        Format.eprintf "create_apply_top pid=%i: exit exception: %i@." (Unix.getpid ()) code;
      cleanup ();
      code, venv, Omake_value_type.ValOther (ValExitCode code)
    | Omake_value_type.ExitParentException (pos, code) ->
      if !Omake_shell_type.debug_shell then
        Format.eprintf "create_apply_top pid=%i: exit from parent exception: %i@." (Unix.getpid ()) code;
      cleanup ();
      raise (Omake_value_type.ExitException (pos, code))
    | exn ->
      if !Omake_shell_type.debug_shell then
        Format.eprintf "create_apply_top pid=%i: error: %a@." (Unix.getpid ()) Omake_exn_print.pp_print_exn exn;
      cleanup ();
      raise exn

(*
 * Start an application in a particular subjob.
 *)
let create_apply venv pgrp bg stdin stdout stderr apply =
  if !Omake_shell_type.debug_shell then
    Format.eprintf "create_apply@.";
  let { 
    Omake_shell_type. apply_env = env;
    apply_fun = f;
    apply_args = args;
    apply_stdin = stdin_file;
    apply_stdout = stdout_file;
    apply_stderr = stderr_divert;
    apply_append = append;
    _
  } = apply
  in
  let stdin, close_stdin, stdout, close_stdout, stderr =
    create_channels stdin stdin_file append stdout stdout_file stderr_divert stderr
  in

  (* The actual function call *)
  let apply_fun stdin stdout stderr _ =
    let code, _, _ = f venv stdin stdout stderr env args in
    code
  in
  let thread_info : Omake_shell_sys_type.create_thread =
    { create_thread_stdin = stdin;
      create_thread_stdout = stdout;
      create_thread_stderr = stderr;
      create_thread_pgrp = pgrp;
      create_thread_fun = apply_fun;
      create_thread_background = bg
    }
  in
  let cleanup () =
    if close_stdin then
      Omake_shell_sys.close_fd stdin;
    if close_stdout then
      Omake_shell_sys.close_fd stdout
  in
  try
    let pid = Omake_shell_sys.create_thread thread_info in
    cleanup ();
    pid
  with
    exn ->
    cleanup ();
    raise exn

(*
 * Resolve the absolute name of the executable.
 *)
let find_executable_string venv pos loc exe =
  let pos = Pos.string_pos "find_executable" pos in
  let cache = Omake_env.venv_cache venv in
  if not (Filename.is_relative exe) || Lm_string_util.contains_any exe Lm_filename_util.separators then
    let rec resolve_exe = function
        suff :: suffixes ->
        let node = Omake_env.venv_intern venv PhonyProhibited (exe ^ suff) in
        if Omake_cache.exists cache node then
          node
        else
          resolve_exe suffixes
      | [] ->
        raise (Omake_value_type.OmakeException 
                 (Pos.loc_pos loc pos, StringStringError ("command not found", exe)))
    in
    resolve_exe Omake_cache.exe_suffixes
  else
    let path = Omake_env.venv_find_var venv pos loc Omake_var.path_var in
    let path = Omake_eval.path_of_values venv pos (Omake_value.values_of_value venv pos path) "." in
    let path = Omake_cache.ls_exe_path cache path in
    try Omake_cache.exe_find cache path exe with
      Not_found ->
      raise (Omake_value_type.OmakeException (Pos.loc_pos loc pos, StringStringError ("command not found in PATH", exe)))

let find_executable venv pos loc (exe : Omake_shell_type.simple_exe) =
  let node =
    match exe with
    | ExeQuote exe
    | ExeString exe ->
      find_executable_string venv pos loc exe
    | ExeNode node ->
      if Omake_cache.exe_suffixes = [""] || 
         Omake_cache.exists 
           (Omake_env.venv_cache venv) ~force:true node then
        node
      else
        find_executable_string venv pos loc (Omake_node.Node.absname node)
  in
  Omake_node.Node.absname node

(*
 * Start a command.
 *)
let create_command venv pgrp bg stdin stdout stderr 
    (command : (Omake_shell_type.simple_exe, string, string) Omake_shell_type.poly_cmd) =
  match command with 
    { cmd_loc = loc;
      cmd_env = env;
      cmd_exe = exe;
      cmd_argv = argv;
      cmd_stdin = stdin_file;
      cmd_stdout = stdout_file;
      cmd_append = append;
      cmd_stderr = stderr_divert
    } -> 

    let pos = Pos.string_pos "Omake_shell_job.create_command" (Pos.loc_exp_pos loc) in
    let exe = find_executable venv pos loc exe in
    let stdin, close_stdin, stdout, close_stdout, stderr =
      create_channels stdin stdin_file append stdout stdout_file stderr_divert stderr
    in
    let dir = Omake_node.Dir.absname (Omake_env.venv_dir venv) in

    (* Create a process *)
    let current_env = Omake_env.venv_environment venv in
    let proc_info : Omake_shell_sys_type.create_process =
      { create_process_stdin  = stdin;
        create_process_stdout = stdout;
        create_process_stderr = stderr;
        create_process_pgrp   = pgrp;
        create_process_env    = array_of_env current_env env;
        create_process_dir    = dir;
        create_process_exe    = exe;
        create_process_argv   = Array.of_list (exe :: argv);
        create_process_background = bg
      }
    in
    let cleanup () =
      if close_stdin then
        Omake_shell_sys.close_fd stdin;
      if close_stdout then
        Omake_shell_sys.close_fd stdout
    in
    if !Omake_shell_type.debug_shell then
      Format.eprintf "Creating command: %s@." exe;
    try
      let pid = Omake_shell_sys.create_process proc_info in
      cleanup ();
      if !Omake_shell_type.debug_shell then
        Format.eprintf "Command created: pid=%i@." pid;
      pid
    with
      exn ->
      cleanup ();
      begin match exn with
          Failure err ->
          let format_error buf =
            Format.fprintf buf "@[<hv3>Spawning %s failed:@ %s@]" exe err
          in
          raise (Omake_value_type.OmakeException(pos, LazyError format_error))
        | Unix.Unix_error(err, cmd, arg) ->
          let format_error buf =
            Format.fprintf buf "@[<hv3>Spawning %s failed:@ @[<hv3>%s" exe cmd;
            if (arg <> "") then
              Format.fprintf buf "@ %s" arg;
            Format.fprintf buf ":@ %s@]@]" (Unix.error_message err)
          in
          raise (Omake_value_type.OmakeException(pos, LazyError format_error))
        | _ ->
          raise exn
      end

(*
 * Evaluate a conditional, to see if the conditional operation should be performed.
 *)
let cond_continue (op : Omake_shell_type.pipe_op) (x :  job_status ) = 
  match x with
  |  JobExited 0 ->
    (match op with
       Omake_shell_type.PipeAnd
     | PipeSequence ->
       true
     | PipeOr ->
       false)
  | JobExited _ ->
    (match op with
       PipeOr
     | PipeSequence ->
       true
     | PipeAnd ->
       false)
  | _ ->
    false


let probe_create_thread = I.create "job.create_thread"
let probe_create_process = I.create "job.create_process"
let probe_create_job = I.create "job.create_job"

(*
 * Create a conditional.
 *)
let rec create_cond venv pgrp stdin stdout stderr op pipe1 pipe2 =
   let cond =
      { cond_op     = op;
        cond_pipe   = pipe2;
        cond_stdin  = stdin;
        cond_stdout = stdout;
        cond_stderr = stderr
      }
   in
   let exp = create_pipe_aux venv pgrp false stdin stdout stderr pipe1 in
      SubjobCond (exp, cond)

(*
 * Create an actual pipe.
 *)
and create_compose venv pgrp stdin stdout stderr divert_stderr pipe1 pipe2 =
   let stdin', stdout' = Unix.pipe () in
   let stderr' =
      if divert_stderr then
         stdout'
      else
         stderr
   in
   let () = Omake_shell_sys.set_close_on_exec stdout' in
   let exp2 = 
      try create_pipe_aux venv pgrp true stdin' stdout stderr pipe2 with
         exn ->
            Omake_shell_sys.close_fd stdin';
            Omake_shell_sys.close_fd stdout';
            raise exn
   in
   let () = Omake_shell_sys.close_fd stdin' in
   let () = Omake_shell_sys.clear_close_on_exec stdout' in
   let exp1 = 
      try
         create_pipe_aux venv pgrp true stdin stdout' stderr' pipe1
      with 
         Omake_value_type.OmakeException _
       | Unix.Unix_error _
       | Failure _ as exn ->
            Format.eprintf "%a@." Omake_exn_print.pp_print_exn exn;
            SubjobFinished (JobExited Omake_state.exn_error_code, venv)
       | exn ->
            Omake_shell_sys.close_fd stdout';
            ignore(wait_exp pgrp exp2);
            raise exn
   in
      Omake_shell_sys.close_fd stdout';
      SubjobPipe (exp1, exp2)

(*
 * Create a subshell.
 *)
and create_shell venv pgrp bg stdin stdout stderr pipe =
   if !Omake_shell_type.debug_shell then
      Format.eprintf "create_shell@.";
   let create_fun stdin stdout stderr pgrp =
      let exp =
         try
            create_pipe_aux venv pgrp false stdin stdout stderr pipe
         with
            Omake_value_type.ExitException (_, code) ->
               SubjobFinished (JobExited code, venv)
          | exn ->
               Format.eprintf "@[<v 0>%a@ Process group exception.@]@." Omake_exn_print.pp_print_exn exn;
               raise exn
      in
      let code = wait_exp pgrp exp in
         Omake_shell_sys.close_fd stdin;
         Omake_shell_sys.close_fd stdout;
         Omake_shell_sys.close_fd stderr;
         code
   in
   let thread_info : Omake_shell_sys_type.create_thread =
      { create_thread_stdin  = stdin;
        create_thread_stdout = stdout;
        create_thread_stderr = stderr;
        create_thread_pgrp   = pgrp;
        create_thread_fun    = create_fun;
        create_thread_background = bg
      }
   in
      Omake_shell_sys.create_thread thread_info

(*
 * Create a grouped operation.
 *)
and create_group venv pgrp stdin stdout stderr group =
   if !Omake_shell_type.debug_shell then
      Format.eprintf "create_group@.";
   let { Omake_shell_type.group_stdin = stdin_file;
         group_stdout = stdout_file;
         group_stderr = stderr_divert;
         group_append = append;
         group_pipe = pipe
       } = group
   in
   let stdin, close_stdin, stdout, close_stdout, stderr =
      create_channels stdin stdin_file append stdout stdout_file stderr_divert stderr
   in
   let create_fun stdin stdout stderr pgrp =
      let exp =
         try 
            create_pipe_aux venv pgrp false stdin stdout stderr pipe
         with
            Omake_value_type.ExitException (_, code) ->
               SubjobFinished (JobExited code, venv)
          | exn ->
               Format.eprintf "@[<v 0>%a@ Process group exception.@]@." Omake_exn_print.pp_print_exn exn;
               raise exn
      in
      let code = wait_exp pgrp exp in
         Omake_shell_sys.close_fd stdin;
         Omake_shell_sys.close_fd stdout;
         Omake_shell_sys.close_fd stderr;
         code
   in
   let thread_info : Omake_shell_sys_type.create_thread =
      { create_thread_stdin  = stdin;
        create_thread_stdout = stdout;
        create_thread_stderr = stderr;
        create_thread_pgrp   = pgrp;
        create_thread_fun    = create_fun;
        create_thread_background = true
      }
   in
   let pid = Omake_shell_sys.create_thread thread_info in
      if close_stdin then
         Omake_shell_sys.close_fd stdin;
      if close_stdout then
         Omake_shell_sys.close_fd stdout;
      (* Groups are suposed to be in a separate scope, use the original venv *)
      SubjobProcess (pid, venv)

(*
 * Create the pipe.
 *)
and create_pipe_aux venv pgrp fork stdin stdout stderr pipe =
   if !Omake_shell_type.debug_shell then
      Format.eprintf "create_pipe_aux (fork: %b): %a@." fork Omake_env.pp_print_string_pipe pipe;
   match pipe with
      PipeApply (_, apply) ->
         if fork then
            SubjobProcess (create_apply venv pgrp true stdin stdout stderr apply, venv)
         else
            let code, venv, _ = create_apply_top venv stdin stdout stderr apply in
               SubjobFinished (JobExited code, venv)
    | PipeCommand (_, command) ->
         SubjobProcess (create_command venv pgrp true stdin stdout stderr command, venv)
    | PipeCond (_, op, pipe1, pipe2) ->
         if fork then
            SubjobProcess (create_shell venv pgrp true stdin stdout stderr pipe, venv)
         else
            create_cond venv pgrp stdin stdout stderr op pipe1 pipe2
    | PipeCompose (_, divert_stderr, pipe1, pipe2) ->
         create_compose venv pgrp stdin stdout stderr divert_stderr pipe1 pipe2
    | PipeGroup (_, group) ->
         create_group venv pgrp stdin stdout stderr group
    | PipeBackground (_, pipe) ->
         create_pipe_aux venv pgrp true stdin stdout stderr pipe

(*
 * Create a thread.  This may actually be a separate
 * process.
 *)
and create_thread venv f stdin stdout =
   I.instrument probe_create_thread (fun stderr ->
   if !Omake_shell_type.debug_shell then
      Format.eprintf "Creating thread@.";

   (* Evaluate application eagerly *)
   let pgrp = create_top_thread venv f stdin stdout stderr in
   let job  = new_job pgrp None in
      if !Omake_shell_type.debug_shell then
         Format.eprintf "Started thread with pgrp %i, internal id %i@." job.job_pgrp job.job_id;
      job.job_state <- JobBackground;
      Omake_env.InternalPid job.job_id
  )

(*
 * Wait for a subjob to finish.
 * This is only executed in a subprocess,
 * so the appropriate thing to do when finished
 * is exit.
 *)
and wait_exp pgrp exp =
   match eval_exp_top pgrp exp with
      SubjobFinished (JobExited code, _)
    | SubjobFinished (JobSignaled code, _) ->
         if !Omake_shell_type.debug_shell then
            Format.eprintf "wait_exp: %i exiting %d@." (Unix.getpid()) code;
         code
    | exp ->
         wait_exp2 pgrp exp

and wait_exp2 pgrp exp =
   (* Wait for a job to complete; ignore stopped processes *)
   if !Omake_shell_type.debug_shell then
      Format.eprintf "wait_exp2: %i waiting for pgrp %i@." (Unix.getpid()) pgrp;
   let code =
      try Some (Omake_shell_sys.wait pgrp false false) with
         Unix.Unix_error (Unix.EINTR, _, _) ->
            None
   in
      if !Omake_shell_type.debug_shell then
         Format.eprintf "wait_exp: some event happened@.";
      match code with
         None
       | Some (_, Unix.WSTOPPED _) ->
            wait_exp2 pgrp exp
       | Some (pid, (Unix.WEXITED _| Unix.WSIGNALED _ as code)) ->
            let code =
               match code with
                  Unix.WEXITED code -> JobExited code
                | Unix.WSIGNALED code -> JobSignaled code
                | Unix.WSTOPPED _ -> raise (Invalid_argument "Omake_shell_job.wait_exp2: internal error")
            in
               (* Evaluate the expression *)
               if !Omake_shell_type.debug_shell then
                  Format.eprintf "wait_exp2: %i handling event: pid=%d@." (Unix.getpid()) pid;
               let exp = eval_exp pgrp exp pid code in
                  wait_exp pgrp exp

(*
 * Evaluate the expression.
 *)
and eval_exp_top pgrp e =
   eval_exp pgrp e 0 (JobExited 0)

and eval_exp pgrp e pid code =
   if !Omake_shell_type.debug_shell then
      Format.eprintf "eval_exp in %i: pgrp=%i, pid=%i@." (Unix.getpid()) pgrp pid;
   let rec eval e =
      match e with
         SubjobProcess (pid', venv) ->
            if pid' = pid then
               SubjobFinished (code, venv)
            else
               e
       | SubjobPipe (e1, e2) ->
            (match eval e1, eval e2 with
                SubjobFinished (code1, _), SubjobFinished (code2, venv) ->
                   SubjobFinished (unify_codes code1 code2, venv)
              | e1, e2 ->
                   SubjobPipe (e1, e2))
       | SubjobCond (e, cond) ->
            if !Omake_shell_type.debug_shell then Format.eprintf "eval_exp in %i: evaluating SubjobCond@." (Unix.getpid());
            (match eval e with
                SubjobFinished (code, venv) ->
                   let { cond_op     = op;
                         cond_pipe   = pipe;
                         cond_stdin  = stdin;
                         cond_stdout = stdout;
                         cond_stderr = stderr
                       } = cond
                   in
                      if cond_continue op code then
                         eval_exp_top pgrp (create_pipe_aux venv pgrp false stdin stdout stderr pipe)
                      else
                         SubjobFinished (code, venv)
              | e ->
                   SubjobCond (e, cond))
       | SubjobFinished _ ->
            e
   in
      eval e

(*
 * Utility function for wait_top_aux and cleanup_top_aux
 *)
let finalize_job job = function
   Unix.WEXITED code ->
      remove_job job;
      JobExited code
 | Unix.WSIGNALED code ->
      remove_job job;
      JobSignaled code
 | Unix.WSTOPPED code ->
      job.job_state <- JobSuspended;
      JobStopped code

(*
 * Wait for a job to finish.
 * This is executed in the main process.
 * Do not give away the terminal.
 *)
let rec wait_top_aux job =
   let pgrp = job.job_pgrp in
   if !Omake_shell_type.debug_shell then
      Format.eprintf "wait_top_aux: will wait for pgrp %i@." pgrp;
   let pid, status = Omake_shell_sys.wait pgrp true false in
      if !Omake_shell_type.debug_shell then
         Format.eprintf "wait_top_aux: got pid %d@." pid;
      if pid <> pgrp then
         wait_top_aux job
      else
         let code = finalize_job job status in
            if !Omake_shell_type.debug_shell then
               Format.eprintf "wait_top_aux: %a@." pp_print_status code;
            code, status

let wait_top venv job =
  let code, _ = wait_top_aux job in
  Omake_shell_sys.set_tty_pgrp 0;
  print_exit_code venv false job.job_id code;
  code

let wait_pid _ job =
  let _, status = wait_top_aux job in
  Omake_shell_sys.set_tty_pgrp 0;
  status

(*
 * Create a pipe.
 * If this is a simple job, do not monitor the pipe.
 *)
let rec create_pipe_exn venv bg stdin stdout stderr = function
  | Omake_shell_type.PipeApply (_, apply) ->
    create_apply venv 0 bg stdin stdout stderr apply
  | PipeCommand (_, command) ->
    create_command venv 0 bg stdin stdout stderr command
  | PipeCond _
  | PipeCompose _
  | PipeGroup _ as pipe ->
    create_shell venv 0 bg stdin stdout stderr pipe
  | PipeBackground (_, pipe) ->
    create_pipe_exn venv true stdin stdout stderr pipe

(*
 * When the pipe is created:
 * If the pipe is in the background, the terminal remains attached.
 * If the pipe is not in the background, we retain control of the terminal.
 *
 * WARNING: this function should not be called if
 *    1. the pipeline is an alias, and
 *    2. the output is a pipe connected internally.
 * The reason is that the alias is not processed in a thread.
 * If it generates a lot of output, it will block, causing
 * deadlock because the output processor is not being run.
 *
 * Remember that rules pass their output to the output
 * processor through a pipe like this.  However, commands
 * in rules are processed by create_process, not create_job.
 *)
let rec create_job_aux venv pipe stdin stdout stderr =
   if !Omake_shell_type.debug_shell then
      Format.eprintf "Creating pipe: %a@." Omake_env.pp_print_string_pipe pipe;

   match pipe with
      PipeApply (_, apply) ->
         (* Evaluate applications eagerly *)
         create_apply_top venv stdin stdout stderr apply
    | PipeBackground (_, pipe) ->
         (* Create a background job *)
         let pgrp = create_pipe_exn venv true stdin stdout stderr pipe in
         let job  = new_job pgrp (Some pipe) in
            job.job_state <- JobBackground;
            0, venv, ValNone
    | PipeCompose _
      (*
       * XXX: TODO (Aleksey 2007/06/26) 
       * PipeCompose should be handled similar to PipeCond, where only the left hand
       * side should be forked, while the right hand side should be evaluated in the current process.
       *)
    | PipeGroup _
    | PipeCommand _ ->
         (* Otherwise, fork a foreground job *)
         let pgrp = create_pipe_exn venv false stdin stdout stderr pipe in
         let job  = new_job pgrp (Some pipe) in
            if !Omake_shell_type.debug_shell then
               Format.eprintf "Running pgrp %d (my pid = %d)@." pgrp (Unix.getpid ());
            (*
             * On Mac OSX this call fails with EPERM.
             * I believe this is because the sub-process
             * sets the controlling terminal itself (see
             * Omake_shell_sys_unix.create_process).
             *
             * This means that the sub-process takes over the terminal,
             * and we can't set it anymore.
             *
             * This seems like a bogus explanation, because we have
             * to get the terminal back on suspend...
            Omake_shell_sys.set_tty_pgrp pgrp;
             *)
            let code = int_of_code (wait_top venv job) in
               code, venv, ValOther (ValExitCode code)
    | PipeCond (_, op, pipe1, pipe2) ->
         let (code, venv, _) as info = create_job_aux venv pipe1 stdin stdout stderr in
            if cond_continue op (JobExited code) then
               create_job_aux venv pipe2 stdin stdout stderr
            else
               info

let create_job venv pipe stdin stdout =
   I.instrument probe_create_job (fun stderr ->
   let _, venv, value = create_job_aux venv pipe stdin stdout stderr in
      venv, value
   )

let is_pipe fd =
  (* we assume that fd is a pipe when fd is not seekable. This is for an
     optimization only; returning true is always possible, but we must only
     return false when no separate thread is needed
   *)
  try
    ignore(Unix.lseek fd 0 Unix.SEEK_CUR);
    false
  with
    | Unix.Unix_error(Unix.ESPIPE,_,_) -> true

(*
 * This is a variation: create the process and return the pid.
 * These jobs are always background.
 *)
let create_process venv pipe stdin stdout =
  I.instrument probe_create_process (fun stderr ->
  if !Omake_shell_type.debug_shell then
    Format.eprintf "Creating process: %a@." Omake_env.pp_print_string_pipe pipe;
  match pipe with
      (*
       * The restriction to stdout and stderr is necessary to
       * prevent possible blocking on I/O.
       *)
<<<<<<< HEAD
    PipeApply (_, apply) when not(is_pipe stdout) && not (is_pipe stderr) ->
    Format.eprintf "FAST Creating process: %a@." Omake_env.pp_print_string_pipe pipe;
=======
    PipeApply (_, apply) when (stdout = Unix.stdout || not(is_pipe stdout)) && 
                              (stderr = Unix.stderr || not (is_pipe stderr)) ->
>>>>>>> 395f1209
    let code, venv, value =
      create_apply_top venv stdin stdout stderr apply
    in
    Omake_env.ResultPid (code, venv, value)
  | _ ->
    Format.eprintf "SLOW Creating process: %a@." Omake_env.pp_print_string_pipe pipe;
    let pgrp = create_pipe_exn venv true stdin stdout stderr pipe in
    let job  = new_job pgrp (Some pipe) in
    if !Omake_shell_type.debug_shell then
      Format.eprintf "Started process with pgrg %i, internal id %i@." job.job_pgrp job.job_id;
    job.job_state <- JobBackground;
    InternalPid job.job_id
  )

(*
 * This is an explicit wait function.
 * It is exactly like the wait_top function,
 * except we print results.
 *)
let wait job =
   let id = job.job_id in
      try
         match fst (wait_top_aux job) with
            JobExited 0 ->
               Format.eprintf "*** osh: [%d] Done@." id
          | JobExited code ->
               Format.eprintf "*** osh: [%d] Exited with code %d@." id code
          | JobSignaled code ->
               Format.eprintf "*** osh: [%d] Signaled with code %d@." id code
          | JobStopped _ ->
               Format.eprintf "*** osh: [%d] Stopped@." id
      with
         Unix.Unix_error (Unix.EINTR, _, _)
       | Sys.Break ->
            Format.eprintf "*** osh: [%d] Wait interrupted@." id

(*
 * Clear out any processes that have completed.
 *)
let cleanup_top_aux () =
   if !Omake_shell_type.debug_shell then
      Format.eprintf "cleanup_top_aux@.";
   let pid, status = Omake_shell_sys.wait 0 true true in
   let job = find_job_by_pgrp pid in
   let pid = job.job_id in
   let code = finalize_job job status in
      if !Omake_shell_type.debug_shell then
         Format.eprintf "cleanup_top_aux: %a@." pp_print_status code;
      pid, code

let rec cleanup venv =
   let code =
      try Some (cleanup_top_aux ()) with
         Not_found
       | Unix.Unix_error _ ->
            None
   in
      match code with
         Some (pid, code) ->
            print_exit_code venv true pid code;
            cleanup venv
       | None ->
            ()

(*
 * Place it in the background.
 * It should be currently suspended.
 *)
let bg_job job =
   Omake_shell_sys.kill job.job_pgrp SigCont;
   job.job_state <- JobBackground

(*
 * Bring a job to the foreground.
 * Give it the terminal.
 *)
let fg_job venv job =
   Omake_shell_sys.set_tty_pgrp job.job_pgrp;
   Omake_shell_sys.kill job.job_pgrp SigCont;
   job.job_state <- JobForeground;
   wait_top venv job

(*
 * Stop a job.
 *)
let stop_job venv job =
   Omake_shell_sys.kill job.job_pgrp SigStop;
   wait_top venv job

(*
 * Kill a job.
 *)
let kill_job job signal =
   Omake_shell_sys.kill job.job_pgrp signal

(************************************************************************
 * Toplevel shell utilities.
 *)

(*
 * List the jobs.
 *)
let jobs _ =
   IntTable.iter (fun _ job -> Format.printf "%a@." pp_print_job job) shell.shell_jobs

(*
 * Get the identified job.
 *)
let job_of_pid pos pid =
   try IntTable.find shell.shell_jobs pid with
      Not_found ->
         raise (Omake_value_type.OmakeException (pos, StringIntError ("Omake_shell_job.job_of_pid: no such job", pid)))

(*
 * Process management.
 *)
let bg _ pos pid =
   let pos = Pos.string_pos "bg" pos in
      bg_job (job_of_pid pos pid)

let fg venv pos pid =
   let pos = Pos.string_pos "fg" pos in
      ignore (fg_job venv (job_of_pid pos pid))

let stop venv pos pid =
   let pos = Pos.string_pos "stop" pos in
      ignore (stop_job venv (job_of_pid pos pid))

let kill _ pos pid signal =
   let pos = Pos.string_pos "kill" pos in
      kill_job (job_of_pid pos pid) signal

let wait _ pos pid =
   let pos = Pos.string_pos "wait" pos in
      wait (job_of_pid pos pid)

let waitpid venv pos (pid : Omake_env.pid) :  int * Unix.process_status * Omake_value_type.t=
  let pos = Pos.string_pos "waitpid" pos in
  match pid with
  | ExternalPid pid ->
    if !Omake_shell_type.debug_shell then
      Format.eprintf "Omake_shell_job.waitpid: external id %i@." pid;
    let _, status = Unix.waitpid [] pid in
    pid, status, Omake_value_type.ValNone
  | InternalPid pid ->
    if !Omake_shell_type.debug_shell then
      Format.eprintf "Omake_shell_job.waitpid: internal id %i@." pid;
    let status = wait_pid venv (job_of_pid pos pid) in
    pid, status, ValNone
  | ResultPid (code, _, value) ->
    0, Unix.WEXITED code, value
<|MERGE_RESOLUTION|>--- conflicted
+++ resolved
@@ -1000,13 +1000,9 @@
        * The restriction to stdout and stderr is necessary to
        * prevent possible blocking on I/O.
        *)
-<<<<<<< HEAD
-    PipeApply (_, apply) when not(is_pipe stdout) && not (is_pipe stderr) ->
-    Format.eprintf "FAST Creating process: %a@." Omake_env.pp_print_string_pipe pipe;
-=======
     PipeApply (_, apply) when (stdout = Unix.stdout || not(is_pipe stdout)) && 
                               (stderr = Unix.stderr || not (is_pipe stderr)) ->
->>>>>>> 395f1209
+    Format.eprintf "FAST Creating process: %a@." Omake_env.pp_print_string_pipe pipe;
     let code, venv, value =
       create_apply_top venv stdin stdout stderr apply
     in
