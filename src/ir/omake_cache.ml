(*
 * Keep a cache that determines whether we _really_ need to run
 * a command to build a file.
 *
 * The basic idea is this: for each file, remember the command
 * that built it, its Digest, and the Digest of the files it
 * depends on.  If we want to build the node again, and all
 * the parts are the same, then we don't actually need to build
 * it.
 *
 * The same principle works for scanners.
 *)

module I = Lm_instrument

let debug_cache =
   Lm_debug.create_debug (**)
      { debug_name = "cache";
        debug_description = "Display debugging information for the cache";
        debug_value = false
      }

(*
 * An index table.
 * The indexes are small enough that (-) is a correct ordering function.
 *)
module IndexCompare =
struct
   type t = int
   let compare = (-)
end

module IndexTable = Lm_map.LmMakeList (IndexCompare);;

module IndexNodeTable =
struct
   type t = Omake_node.NodeSet.t IndexTable.t

   let empty = IndexTable.empty

   let add table i node =
      IndexTable.filter_add table i (fun nodes ->
            match nodes with
               Some nodes ->
                  Omake_node.NodeSet.add nodes node
             | None ->
                  Omake_node.NodeSet.singleton node)

   let find = IndexTable.find
end;;

(*
 * Directory entry is a directory or node.
 *)
type dir_entry_core =
   LazyEntryCore of Omake_node.Dir.t * string
 | DirEntryCore  of Omake_cache_type.dir_entry

type dir_listing_item = dir_entry_core ref Lm_string_set.StringTable.t

type dir_listing = dir_listing_item list

(*
 * Executable listing.
 *)
type exe_entry_core =
   ExeEntryCore of (Omake_node.Dir.t * string) list
 | ExeEntryNodes of Omake_node.Node.t list

type exe_listing_item = exe_entry_core ref Lm_string_set.StringTable.t

type exe_listing = exe_listing_item list

type compact_stats = string
  (* File stats as a single string (only for comparison) *)

(*
 * Stats of a file.
 * FreshStats: we have taken the stats during this program run
 * OldStats: we took the stats during a prior run of this program
 *)
(* %%MAGICBEGIN%% *)
type node_stats =
   FreshStats   of compact_stats
 | OldStats     of compact_stats
(* %%MAGICEND%% *)

(*
 * For each file, we keep the stats and the digest.
 *)
(* %%MAGICBEGIN%% *)
type node_memo =
   { nmemo_stats  : node_stats;
     nmemo_digest : Digest.t option;  (* None = not yet computed *)
   }
(* %%MAGICEND%% *)

(*
 * The memo is a record of what we have done during
 * a previous run of this program.
 *
 * The index is a hash over the deps and the commands.
 * The result is mainly used for the scanner, to return
 * the results of the previous scan.
 *
 * We don't really care what the commands are, we just
 * care what their digest is.
 *)
(* %%MAGICBEGIN%% *)
type 'a memo =
   { memo_index        : int;
     memo_deps         : Omake_node.NodeSet.t;
     memo_targets_tab  : Omake_cache_type.digest Omake_node.NodeTable.t option;
     memo_deps_tab     : Omake_cache_type.digest Omake_node.NodeTable.t option;
     memo_commands     : Omake_command_type.command_digest;
     memo_result       : 'a Omake_cache_type.memo_result
   }
(* %%MAGICEND%% *)

(*
 * The memos are classified by functions.
 * Each function has a table of memos, and an index.
 *)
type key = int

type 'a cache_info =
   { mutable cache_memos     : 'a memo Omake_node.NodeTable.t;
     mutable cache_index     : IndexNodeTable.t
   }

(*
 * The cache remembers all the build commands we did last time.
 *)
type stat = Unix.LargeFile.stats

type cache =
   { (* State *)
     mutable cache_nodes             : node_memo Omake_node.NodeTable.t;
     mutable cache_exists            : bool Omake_node.NodeTable.t;
     mutable cache_exists_num        : int;
     mutable cache_exists_lru        : Omake_node.Node.t list;

     mutable cache_info              : Omake_cache_type.memo_deps cache_info array;
     mutable cache_static_values     : Omake_value_type.obj memo Omake_value_util.ValueTable.t;
     mutable cache_memo_values       : Omake_value_type.obj memo Omake_value_util.ValueTable.t;
     mutable cache_file_stat_count   : int;  (* only succeessful stats are counted *)
     mutable cache_digest_count      : int;

     (* Path lookups *)
     mutable cache_dirs         : (stat option * dir_listing_item) Omake_node.DirTable.t;
     mutable cache_path         : (stat option list * dir_listing_item) Omake_node.DirListTable.t;
     mutable cache_exe_path     : (stat option list * exe_listing_item) Omake_node.DirListTable.t;

     (* Delayed updates *)
     mutable cache_delayed : Omake_node.Node.t Queue.t;
   }

(*
 * The version of the cache that is saved in the file also
 * contains a table of all nodes.
 *)
(* %%MAGICBEGIN%% *)
type cache_save =
   { save_cache_nodes        : node_memo Omake_node.NodeTable.t;
     save_cache_info         : Omake_cache_type.memo_deps memo Omake_node.NodeTable.t array;
     save_cache_value        : Omake_value_type.obj memo Omake_value_util.ValueTable.t
   }
(* %%MAGICEND%% *)

(*
 * Squash stat code. (Returned for directories, non-regular files, and nodes
 * where contents do not matter.)
 *)
let squash_stat = "squash"

(*
 * The cache type.
 *)
type t = cache

(*
 * Memo functions for the cache.
 *)
let scanner_fun         = 0
let rule_fun            = 1
let env_fun             = 2
let include_fun         = 3

let env_target  = Omake_node.Node.create_phony_global ".ENV"

(************************************************************************
 * Printing.
 *)

(*
 * Print a digest.
 *)
let pp_print_digest buf digest =
   let s =
      match digest with
         Some(cstats,digest) ->
            "<" ^ cstats ^ "/" ^ Lm_string_util.hexify digest ^ ">"
       | None ->
            "<none>"
   in
      Lm_printf.pp_print_string buf s

(*
 * Print a digest table.
 *)
let pp_print_node_digest_table buf deps =
   Omake_node.NodeTable.iter (fun node digest ->
         Format.fprintf buf "@ %a = %a" (**)
            Omake_node.pp_print_node node
            pp_print_digest digest) deps

(*
 * Print a result.
 *)
let pp_print_memo_result _pp_print_result buf result =
   match result with
      Omake_cache_type.MemoSuccess _ ->
         Format.fprintf buf "@ success"
    | MemoFailure code ->
         Format.fprintf buf "@ failed(%d)" code

let name_of node =
  let buf = Buffer.create 80 in
  let formatter = Format.formatter_of_buffer buf in
  Omake_node.pp_print_node formatter node;
  Format.pp_print_flush formatter();
  Buffer.contents buf



(*
 * Print a memo.
 *)
(* let pp_print_memo buf memo = *)
(*    let { memo_index    = index; *)
(*          memo_targets  = targets; *)
(*          memo_deps     = deps; *)
(*          memo_result   = _result; *)
(*          memo_commands = commands *)
(*        } = memo *)
(*    in *)
(*       Format.fprintf buf "@[<hv 0>@[<hv 3>memo {@ index = %d;@ @[<b 3>targets =%a@];@ @[<b 3>deps =%a@]@ @[<hv 3>commands =%a@]@]@ }@]" (\**\) *)
(*          index *)
(*          pp_print_node_digest_table targets *)
(*          pp_print_node_digest_table deps *)
(*          pp_print_digest commands *)

(************************************************************************
 * Persistence.
 *)

(*
 * Create the cache.  We save the cache in a file, so try to
 * load it from that file.
 *)
let magic_number = Omake_magic.cache_magic
let input_magic  = Omake_magic.input_magic
let output_magic = Omake_magic.output_magic

(*
 * Create a new cache.
 *)
let create () =
   { cache_nodes           = Omake_node.NodeTable.empty;
     cache_exists          = Omake_node.NodeTable.empty;
     cache_exists_num      = 0;
     cache_exists_lru      = [];
     cache_info            = [||];
     cache_static_values   = Omake_value_util.ValueTable.empty;
     cache_memo_values     = Omake_value_util.ValueTable.empty;
     cache_file_stat_count = 0;
     cache_digest_count    = 0;
     cache_dirs            = Omake_node.DirTable.empty;
     cache_path            = Omake_node.DirListTable.empty;
     cache_exe_path        = Omake_node.DirListTable.empty;
     cache_delayed         = Queue.create()
   }

let rehash cache =
   cache.cache_dirs <- Omake_node.DirTable.empty;
   cache.cache_path <- Omake_node.DirListTable.empty;
   cache.cache_exe_path <- Omake_node.DirListTable.empty

let stats { cache_file_stat_count = stat_count;
            cache_digest_count = digest_count;
            _
    } =
   stat_count, digest_count

(*
 * When the file is saved, remove all stat information,
 * as well as any files that don't exist.
 *)
let save_of_cache cache =
   let { cache_nodes  = cache_nodes;
         cache_info   = cache_info;
         cache_static_values = cache_values;
         _
       } = cache
   in
   let cache_nodes =
      Omake_node.NodeTable.fold (fun nodes target nmemo ->
            match nmemo.nmemo_stats with
               FreshStats stats
             | OldStats stats ->
                  let nmemo = { nmemo with nmemo_stats = OldStats stats } in
                     Omake_node.NodeTable.add nodes target nmemo
      ) Omake_node.NodeTable.empty cache_nodes
   in
   let cache_info = Array.map (fun info -> info.cache_memos) cache_info in
      { save_cache_nodes = cache_nodes;
        save_cache_info  = cache_info;
        save_cache_value = cache_values
      }

(*
 * Rebuild the index from the memos.
 *)
let create_index memos =
  Omake_node.NodeTable.fold (fun (memos, index) target memo ->
    let { memo_result = result;
          memo_index = hash;
          _
        } = memo
    in
    match result with
      Omake_cache_type.MemoSuccess _ ->
      let index = IndexNodeTable.add index hash target in
      memos, index
    | MemoFailure _ ->
      let memos = Omake_node.NodeTable.remove memos target in
      memos, index) (memos, IndexNodeTable.empty) memos

(*
 * Rebuild the cache from the saved version.
 *)
let cache_of_save options save =
   let { save_cache_nodes = cache_nodes;
         save_cache_info  = cache_info;
         _
       } = save
   in
   let flush_scanner = Omake_options.opt_flush_dependencies options in
   let cache_info =
      Array.mapi (fun idx memos ->
            if flush_scanner && idx = scanner_fun then
               { cache_memos = Omake_node.NodeTable.empty;
                 cache_index = IndexNodeTable.empty
               }
            else
               let memos, index = create_index memos in
                  { cache_memos = memos;
                    cache_index = index
                  }) cache_info
   in
   let cache_values =
      if Omake_options.opt_flush_static options then
         Omake_value_util.ValueTable.empty
      else
         save.save_cache_value
   in
      { (create ()) with cache_nodes  = cache_nodes;
                         cache_info   = cache_info;
                         cache_static_values = cache_values
      }

(*
 * Load the old cache from a file.
 *)
let from_channel options inx =
   if Omake_options.opt_flush_cache options then
      create ()
   else
      let magic = input_magic inx in
      let _ =
         if magic <> magic_number then
            raise (Sys_error "bad magic number")
      in
      let save = Marshal.from_channel inx in
         cache_of_save options save

(*
 * Save the cache to the file.
 *)
let to_channel outx cache =
   output_magic outx magic_number;
   Marshal.to_channel outx (save_of_cache cache) []

(************************************************************************
 * File existence.
 *)

(* Caching the existence of files seems to have a good performance effect on
   Windows. There is no benefit on Linux. We try to keep the size of the
   cache small (fast lookups, no waste of RAM), as the locality of the
   accesses is high.

   NB. In older omake versions there was even a cache for stat records.
   We don't need this the complete records for regular builds, though. Only the
   file existence is important.
 *)

let ex_limit = 100
  (* we start a GC pass at 2*ex_limit and keep only ex_limit entries (lru) *)

let ex_query cache node =
  let ex_flag = Omake_node.NodeTable.find cache.cache_exists node in
  cache.cache_exists_lru <- node :: cache.cache_exists_lru;
  ex_flag

exception Ex_result of bool Omake_node.NodeTable.t * int

let ex_collect cache =
  let old = cache.cache_exists in
  let ex, num =
    try
      List.fold_left
        (fun (ex,num) node ->
           try
             if num >= ex_limit then
               raise(Ex_result(ex,num))
             else if not (Omake_node.NodeTable.mem ex node) then
               let ex_flag = Omake_node.NodeTable.find old node in
               (Omake_node.NodeTable.add ex node ex_flag, num+1)
             else
               (ex,num)
           with Not_found -> (ex,num)
        )
        (Omake_node.NodeTable.empty, 0)
        cache.cache_exists_lru
    with
      | Ex_result(ex,num) -> (ex,num) in
  cache.cache_exists <- ex;
  cache.cache_exists_num <- num;
  cache.cache_exists_lru <- []


let ex_set cache node ex_flag =
  cache.cache_exists_lru <- node :: cache.cache_exists_lru;
  try
    let old_flag = Omake_node.NodeTable.find cache.cache_exists node in
    if ex_flag <> old_flag then
      cache.cache_exists <- 
        Omake_node.NodeTable.add cache.cache_exists node ex_flag
  with
    | Not_found ->
        cache.cache_exists <- 
          Omake_node.NodeTable.add cache.cache_exists node ex_flag;
        cache.cache_exists_num <- cache.cache_exists_num + 1;
        if cache.cache_exists_num > 2*ex_limit then
          ex_collect cache


let ex_reset cache node =
  cache.cache_exists <- 
    Omake_node.NodeTable.remove cache.cache_exists node
  (* we don't update cache_exists_num, which is only an upper bound *)
  


(************************************************************************
 * Stat.
 *)

(*
 * Reset the information about a node (probably because
 * we ran a command that changed it).
 *)
let reset cache node =
   let nodes = cache.cache_nodes in
   let nodes =
      try
         Omake_node.NodeTable.filter_remove nodes node (fun nmemo ->
               match nmemo.nmemo_stats with
                  FreshStats stats
                | OldStats stats ->
                     Some { nmemo with nmemo_stats = OldStats stats })
      with
         Not_found ->
            nodes
   in
   cache.cache_nodes <- nodes;
   ex_reset cache node

let reset_set cache nodes =
   Omake_node.NodeSet.iter (reset cache) nodes

let reset_table cache nodes =
   Omake_node.NodeTable.iter (fun node _ -> reset cache node) nodes

let compact_stats s =
  let open Unix.LargeFile in
  Printf.sprintf "%x:%x:%Lx:%Lx"
    s.st_dev
    s.st_ino
    s.st_size
    (Int64.bits_of_float s.st_mtime)

(*
 * Test whether stats are equal enough that we think the
 * file is up-to-date.
 *)
let stats_equal stat1 stat2 =
   stat1 = stat2

(* let pp_print_stat buf (stat : Unix.LargeFile.stats) = *)
(*   match stat with  *)
(*     { st_ino  = ino; *)
(*       st_kind = _kind; *)
(*       st_size = size; *)
(*       st_mtime = mtime; *)
(*       _ *)
(*     } -> *)
(*     Format.fprintf buf "ino = %d, size = %Ld, mtime = %g" ino size mtime *)

(*
 * Sloppy digests on files larger than 16MB.
 *)
let large_file_size = 8_000_000L
let sample_size     = 0x10000
let sample_count    = 16

let rec really_read_exn fd buf off len =
   if len > 0 then
      let amount = Unix.read fd buf off len in
         really_read_exn fd buf (off + amount) (len - amount)

let digest_sample_exn fd file_size =
   let sample = String.create (8 + (sample_count + 1) * sample_size) in
      (* Add the file length to the string *)
      sample.[0] <- Char.unsafe_chr (Int64.to_int (Int64.shift_right_logical file_size 56));
      sample.[1] <- Char.unsafe_chr (Int64.to_int (Int64.shift_right_logical file_size 48));
      sample.[2] <- Char.unsafe_chr (Int64.to_int (Int64.shift_right_logical file_size 40));
      sample.[3] <- Char.unsafe_chr (Int64.to_int (Int64.shift_right_logical file_size 32));
      sample.[4] <- Char.unsafe_chr (Int64.to_int (Int64.shift_right_logical file_size 24));
      sample.[5] <- Char.unsafe_chr (Int64.to_int (Int64.shift_right_logical file_size 16));
      sample.[6] <- Char.unsafe_chr (Int64.to_int (Int64.shift_right_logical file_size 8));
      sample.[7] <- Char.unsafe_chr (Int64.to_int file_size);

      (* Sample the file *)
      for i = 0 to sample_count do
         let off =
            if i = sample_count then
               Int64.sub file_size (Int64.of_int sample_size)
            else
               Int64.div (Int64.mul file_size (Int64.of_int i)) (Int64.of_int sample_count)
         in
         let _ = Unix.LargeFile.lseek fd off Unix.SEEK_SET in
            really_read_exn fd sample (8 + i * sample_size) sample_size
      done;

      (* Take the digest of the sample *)
      Digest.string sample

let digest_large name file_size =
   try
      let fd = Unix.openfile name [Unix.O_RDONLY] 0o000 in
         try
            let digest = digest_sample_exn fd file_size in
               Unix.close fd;
               digest
         with
            Unix.Unix_error _
          | End_of_file ->
               Unix.close fd;
               raise (Sys_error name)
   with
      Unix.Unix_error _ ->
         raise (Sys_error name)

let probe_digest_file =
  I.create "Omake_cache.digest_file"

let digest_file name = 
  I.instrument probe_digest_file
  (fun file_size ->
   if file_size > large_file_size then
      digest_large name file_size
   else
      Digest.file name
  )


let probe_stat_file = 
  I.create "Omake_cache.stat_file"

let stat_file_update_digest ?old cache node =
  let nodes = cache.cache_nodes in
  let name = Omake_node.Node.fullname node in
  ( try
      let stats = Unix.LargeFile.stat name in
      let cstats = compact_stats stats in
      ex_set cache node true;
      if stats.Unix.LargeFile.st_kind <> Unix.S_REG then (
        cache.cache_nodes <- Omake_node.NodeTable.remove nodes node;
        Some (cstats, squash_stat)
      )
      else (
        cache.cache_file_stat_count <- succ cache.cache_file_stat_count;
        let digest =
          (* Old: do a conditional update of the digest *)
          match old with
            | Some ({ nmemo_digest = Some digest; _ },cstats') 
                  when stats_equal cstats cstats' ->
                digest
            | _ ->
                let digest = digest_file name stats.Unix.LargeFile.st_size in
(* Printf.eprintf "digest node=%s\n%!" (name_of node); *)
                cache.cache_digest_count <- succ cache.cache_digest_count;
                digest in
        let nmemo =
          { nmemo_stats = FreshStats cstats;
            nmemo_digest = Some digest
          } in
        cache.cache_nodes <- Omake_node.NodeTable.add nodes node nmemo;
        Some (cstats, digest)
      )
    with
      | Unix.Unix_error _
      | Sys_error _ ->
          cache.cache_nodes <- Omake_node.NodeTable.remove nodes node;
          ex_set cache node false;
          None
  )

(*
 * Stat a file. (Returns compact_stat * digest.)
 *)
let stat_file cache =
  I.instrument probe_stat_file
  (fun node ->
   let nodes = cache.cache_nodes in
   let old_nmemo =
      try Some (Omake_node.NodeTable.find nodes node) with
         Not_found ->
            None in
   match old_nmemo with
     | Some { nmemo_stats = FreshStats cstats;
              nmemo_digest = Some digest
            } ->
         (* We've recently computed the digest for this file. *)
         Some(cstats, digest)

     | Some { nmemo_stats = FreshStats _;
              nmemo_digest = None
            } ->
         (* The stats are recent, but no digest yet. So do a full update *)
         stat_file_update_digest cache node

     | Some ({ nmemo_stats = OldStats cstats ; _} as nmemo) ->
         (* We have no recent record of this file.
            Get current stats.  If they match, then
            use current digest; otherwise recompute.
          *)
         stat_file_update_digest ~old:(nmemo, cstats) cache node

     | None ->
         (* We've never seen this file before. Get complete stats,
             including a digest.
          *)
         stat_file_update_digest cache node

let compact_stat_file cache node =
  (* get only compact_stat *)
  let nodes = cache.cache_nodes in
  let name = Omake_node.Node.fullname node in
  let old_nmemo =
    try Some (Omake_node.NodeTable.find nodes node) with
        Not_found ->
      None in
  match old_nmemo with
    | Some { nmemo_stats = FreshStats cstats; _ } ->
        Some cstats
    | _ ->
        ( try
            let stats = Unix.LargeFile.stat name in
            let cstats = compact_stats stats in
            ex_set cache node true;
            if stats.Unix.LargeFile.st_kind <> Unix.S_REG then
              cache.cache_nodes <- Omake_node.NodeTable.remove nodes node
            else (
              let old_digest =
                match old_nmemo with
                  | Some ({ nmemo_stats = OldStats ocstats ; _} as nmemo) ->
                      if ocstats = cstats then
                        nmemo.nmemo_digest
                      else
                        None
                  | _ -> None in
              let nmemo =
                { nmemo_stats = FreshStats cstats;
                  nmemo_digest = old_digest;
                } in
              cache.cache_nodes <- Omake_node.NodeTable.add nodes node nmemo;
            );
            Some cstats
          with
            | Unix.Unix_error _
            | Sys_error _ ->
                cache.cache_nodes <- Omake_node.NodeTable.remove nodes node;
                ex_set cache node false;
                None
        )

<<<<<<< HEAD
       | None ->
            (*
             * We've never seen this file before.
             * Get complete stats, including a digest.
             *)
            let name = Omake_node.Node.fullname node in
            ( try
                let stats = Unix.LargeFile.stat name in
                ex_set cache node true;
                if stats.Unix.LargeFile.st_kind <> Unix.S_REG then
                  squash_stat
                else (
                  cache.cache_file_stat_count <- succ cache.cache_file_stat_count;
                  let digest = digest_file name stats.Unix.LargeFile.st_size in
                  let cstats = compact_stats stats in
                  cache.cache_digest_count <- succ cache.cache_digest_count;
                  let nmemo =
                    { nmemo_stats = FreshStats cstats;
                      nmemo_digest = Some digest
                    } in
                  cache.cache_nodes <- Omake_node.NodeTable.add nodes node nmemo;
                  Some digest
                )
              with
                  Unix.Unix_error _
                | Sys_error _ ->
                     ex_set cache node false;
                     None
            )
  )
=======
>>>>>>> 5c20d36d

let stat_file_would_be_ok cache node =
  (* Whether stat_file would return [Some _]. However, the cache isn't
     updated, and the digest isn't computed
     NB. The file existence cache IS updated.
   *)
   let nodes = cache.cache_nodes in
   let stats =
      try Some (Omake_node.NodeTable.find nodes node) with
         Not_found ->
            None
   in
      match stats with
         Some { nmemo_stats = FreshStats _;
                nmemo_digest = Some _
              } ->
            true
       | _ ->
            let name = Omake_node.Node.fullname node in
            ( try
                let _ = Unix.LargeFile.stat name in
                ex_set cache node true;
                true
              with
                  Unix.Unix_error _
                | Sys_error _ ->
                     ex_set cache node false;
                     false
            )


let has_file_stat ?compact_stat ?digest cache node : bool option =
  (* Check whether a file has certain stats:
      - [compact_stat]: if passed, checks whether the file exists and has
        these stats
      - [digest]: if passed, checks whether the file exists and has this
        digest
 
     Returns None if the file does not exist. Otherwise [Some b], and [b]
     says whether the above criteria are fulfilled.
   *)
  let st_check cstats =
    match compact_stat with
      | Some c -> stats_equal c cstats
      | None -> true in
  let check cstats dg_opt =
    try
      Some
        ( st_check cstats &&
            match digest, dg_opt with
              | (Some d1, Some d2) -> d1 = d2
              | (Some d1, None) ->
                  ( match stat_file cache node with
                      | Some(cstats1, dg) -> st_check cstats1 && d1 = dg
                      | None -> raise Not_found
                  )
              | (None, _) -> true
        )
    with Not_found -> None in

  let nodes = cache.cache_nodes in
  let old_nmemo =
    try Some (Omake_node.NodeTable.find nodes node) with
        Not_found -> None in
  match old_nmemo with
    | Some { nmemo_stats = FreshStats cstats;
             nmemo_digest = Some digest
           } ->
        check cstats (Some digest)

    | Some { nmemo_stats = FreshStats cstats;
             nmemo_digest = None
           } ->
        check cstats None

    | _ ->
        if digest = None then
          match compact_stat_file cache node with
            | None -> None
            | Some cstats -> check cstats None
        else
          match stat_file cache node with
            | None -> None
            | Some(cstats,dg) -> check cstats (Some dg)


let stat_unix_node cache ~force node =
  (* We used to cache this information, but don't do this anymore. Hence,
     the [force] flag is ignored: we always re-stat
   *)
  ignore(force);
  let name = Omake_node.Node.fullname node in
  try
    let s = Unix.LargeFile.stat name in
    ex_set cache node true;
    s
  with
      Unix.Unix_error _
    | Sys_error _ ->
        ex_set cache node false;
         raise Not_found

(*
 * lstat versions, for not following symlinks.
 *)

let lstat_unix_node _cache ~force node =
  (* We used to cache this information, but don't do this anymore. Hence,
     the [force] flag is ignored: we always re-stat
   *)
  ignore(force);
  let name = Omake_node.Node.fullname node in
  try
    Unix.LargeFile.lstat name
  with
      Unix.Unix_error _
    | Sys_error _ ->
         raise Not_found

(*
 * Cached stat.
 *)
let stat_unix cache ?(force=false) ?(follow_symlinks=true) node =
   let node =
      match Omake_node.Node.kind node with
         NodePhony
       | NodeScanner ->
            raise Not_found
       | NodeNormal ->
            node
       | NodeOptional
       | NodeSquashed
       | NodeExists ->
            Omake_node.Node.core node
   in
      if follow_symlinks then
         stat_unix_node cache ~force node
      else
         lstat_unix_node cache ~force node

(*
 * Check if a file is a directory.
 *)
let is_dir cache ?(force=false) ?(follow_symlinks=true) node =
   try (stat_unix cache ~force ~follow_symlinks node).Unix.LargeFile.st_kind = Unix.S_DIR with
      Not_found ->
         false

(*
 * Tests for whether a file is executable.
 * This really only works on Unix.
 *)
let euid =
   try Unix.geteuid () with
      Unix.Unix_error _ ->
         0

let groups =
   try Array.to_list (Unix.getgroups ()) with
      Unix.Unix_error _ ->
         []

(*
 * Check if the node is phony first.
 *)
let stat cache node =
(* Printf.eprintf "stat node=%s\n%!" (name_of node); *)
   let core = Omake_node.Node.core node in
      match Omake_node.Node.kind node with
         NodePhony
       | NodeScanner ->
            None
       | NodeOptional
       | NodeNormal ->
            stat_file cache core
       | NodeSquashed
       | NodeExists ->
            (match stat_file cache core with
               | Some(cstats,_) ->
                   Some(cstats,squash_stat)
               | None ->
                   None
            )


let stat_would_be_ok cache node =
   let core = Omake_node.Node.core node in
      match Omake_node.Node.kind node with
         NodePhony
       | NodeScanner ->
            false
       | NodeOptional
       | NodeNormal
       | NodeSquashed
       | NodeExists ->
            stat_file_would_be_ok cache core


let has_stat ?compact_stat ?digest cache node : bool option =
   let core = Omake_node.Node.core node in
      match Omake_node.Node.kind node with
         NodePhony
       | NodeScanner ->
            None
       | NodeOptional
       | NodeNormal ->
            has_file_stat ?compact_stat ?digest cache core
       | NodeSquashed
       | NodeExists ->
            (match stat_file cache core with
               | Some _ ->
                   Some true
               | None ->
                   None
            )
  


(*
 * Turn a set into a table of stat info.
 *)
let stat_set cache nodes =
   Omake_node.NodeSet.fold (fun table node ->
         Omake_node.NodeTable.add table node (stat cache node)) 
    Omake_node.NodeTable.empty nodes

let stat_table cache nodes =
   Omake_node.NodeTable.mapi (fun node _ -> stat cache node) nodes

(*
 * Force a stat.
 *)
let force_stat cache node =
   reset cache node;
   stat cache node

let force_stat_set cache nodes =
   Omake_node.NodeSet.fold (fun table node ->
         Omake_node.NodeTable.add table node (force_stat cache node)) 
    Omake_node.NodeTable.empty nodes

let force_stat_table cache nodes =
   Omake_node.NodeTable.mapi (fun node _ -> force_stat cache node) nodes

(*
 * Check if the stat changed.
 *)
let stat_changed cache node =
   let old_digest =
      try (Omake_node.NodeTable.find cache.cache_nodes node).nmemo_digest with
         Not_found ->
            None
   in
   match force_stat cache node with
     | Some(_, dg) -> old_digest = Some dg
     | None -> old_digest = None

(*
 * Check if a file exists.
 *)
let exists cache ?(force=false) node =
   try
     if force then raise Not_found;
     ex_query cache node
   with
     | Not_found ->
         try
           ignore (stat_unix cache ~force node); true
         with
             Not_found -> Omake_node.Node.always_exists node

let exists_dir cache ?(force=false) dir =
   exists cache ~force (Omake_node.Node.node_of_dir dir)

(************************************************************************
 * Delayed stat requests
 *)

let force_stat_delayed cache node =
   reset cache node;
   stat_would_be_ok cache node && (
     Queue.add node cache.cache_delayed;
     true
   )


let process_delayed_stat_requests cache =
(* Printf.eprintf "process_delayed n=%d\n%!" (Queue.length cache.cache_delayed); *)
  try
    while true do
      let node = Queue.take cache.cache_delayed in
      ignore(force_stat cache node)
    done
  with
    | Queue.Empty ->
        ()

(************************************************************************
 * Adding to the cache.
 *)

(*
 * Hash a set of deps and commands.
 * The commands is a digest.
 *)
let hash_index deps commands =
   let index =
      Omake_node.NodeSet.fold (fun index node ->
            index lxor (index lsl 4) lxor (index lsr 4) lxor (Omake_node.Node.hash node)) 0 deps
   in
   let index = index lxor (index lsl 4) lxor (index lsr 4) lxor (Hashtbl.hash commands) in
      index land 0x3fffffff

(*
 * Expand the cache_info if necessary.
 *)
let get_info cache key =
   let cache_info = cache.cache_info in
   let len = Array.length cache_info in
   let cache_info =
      if key >= Array.length cache_info then
         begin
            let cache_info' =
               Array.init (succ key) (fun _ ->
                     { cache_memos = Omake_node.NodeTable.empty;
                       cache_index = IndexNodeTable.empty
                     })
            in
               Array.blit cache_info 0 cache_info' 0 len;
               cache.cache_info <- cache_info';
               cache_info'
         end
      else
         cache_info
   in
      cache_info.(key)

(*
 * Add a command.
 *)
let add cache key target targets deps commands result =
   let index = hash_index deps commands in
   let memo =
      { memo_index        = index;
        memo_deps         = deps;
        memo_targets_tab  = None (* stat_set cache targets *);
        memo_deps_tab     = None (* stat_set cache deps *);
        memo_result       = result;
        memo_commands     = commands
      }
   in
   let info = get_info cache key in
      info.cache_memos <- Omake_node.NodeTable.add info.cache_memos target memo;
      info.cache_index <- IndexNodeTable.add info.cache_index index target

(*
 * Check the target digest.
 *)

let targets_equal_1 cache targets_tab =
  (* A quick check only using Unix.stat. Not_found if files are missing *)
  match targets_tab with
    | None ->
        (* nothing known about targets *)
        false
    | Some targets_tab ->
        Omake_node.NodeTable.forall
          (fun target old_stat ->
             match old_stat with
               | Some (cstats, _) ->
                   ( match has_stat ~compact_stat:cstats cache target with
                       | Some b -> b
                       | None -> raise Not_found  (* target does not exist *)
                   )
               | None -> (* the recorded target did not exist as file *)
                   has_stat cache target = None
          )
          targets_tab                        


let targets_equal_2 cache targets_tab =
  (* A deep check using digests *)
  match targets_tab with
    | None ->
        (* nothing known about targets *)
        false
    | Some targets_tab ->
        Omake_node.NodeTable.forall
          (fun target old_stat ->
             match old_stat with
               | Some (cstats, dg) ->
                   has_stat ~compact_stat:cstats ~digest:dg cache target
                     = Some true
               | None -> (* the recorded target did not exist as file *)
                   has_stat cache target = None
          )
          targets_tab                        

let targets_equal cache targets_tab =
  try
    targets_equal_1 cache targets_tab || targets_equal_2 cache targets_tab
  with
    | Not_found -> false

(*
 * Check if deps are the same.
 * This returns true if the deps are equal (deps: the nodes as of now;
 * deps_tab: the recorded properties from the last run).
 * If not, it either returns false, or raises Not_found.
 *)

let deps_equal_1 cache deps deps_tab =
  (* A quick check only using Unix.stat. Not_found if files are missing *)
  match deps_tab with
    | None ->
        (* nothing known about deps *)
        false
    | Some deps_tab ->
        let count1 = Omake_node.NodeSet.cardinal deps in
        let count2 = Omake_node.NodeTable.cardinal deps_tab in
        (count1 = count2) && 
          Omake_node.NodeSet.for_all
            (fun dep ->
               match Omake_node.NodeTable.find deps_tab dep with
                 | Some(cstats,_) ->
                     ( match has_stat ~compact_stat:cstats cache dep with
                         | None -> raise Not_found
                         | Some ok -> ok
                     )
                 | None -> (* the recorded dep did not exist as file *)
                     has_stat cache dep = None
            )
            deps


let deps_equal_2 cache deps deps_tab =
  (* A deep check using digests *)
  match deps_tab with
    | None ->
        (* nothing known about deps *)
        false
    | Some deps_tab ->
        let count1 = Omake_node.NodeSet.cardinal deps in
        let count2 = Omake_node.NodeTable.cardinal deps_tab in
        (count1 = count2) && 
          Omake_node.NodeSet.for_all
            (fun dep ->
               match Omake_node.NodeTable.find deps_tab dep with
                 | Some (cstats, dg) ->
                     has_stat ~compact_stat:cstats ~digest:dg cache dep
                       = Some true
                 | None -> (* the recorded dep did not exist as file *)
                     has_stat cache dep = None
            )
            deps

let deps_equal cache deps deps_tab =
  try
    deps_equal_1 cache deps deps_tab || deps_equal_2 cache deps deps_tab
  with
    | Not_found -> false

(*
 * Find a memo from the deps and commands.
 *)
let find_memo cache key deps commands =
   let { cache_memos = memos;
         cache_index = index
       } = get_info cache key
   in
   let hash = hash_index deps commands in
   let rec search = function
      target :: targets ->
         let memo = Omake_node.NodeTable.find memos target in
         let { memo_index = hash';
               memo_deps  = deps';
               memo_commands = commands';
               _
             } = memo
         in
            if hash' = hash &&
               commands = commands' &&
               Omake_node.NodeSet.equal deps deps'
            then
               memo
            else
               search targets
    | [] ->
         raise Not_found
   in
   let targets = Omake_node.NodeSet.to_list (IndexNodeTable.find index hash) in
      (* eprintf "Targets: %d@." (List.length targets); *)
      search targets

(*
 * A memo has not changed if all the deps and the target
 * have the same digests.
 *)
let up_to_date cache key deps commands =
   try
      let memo = find_memo cache key deps commands in
         if targets_equal cache memo.memo_targets_tab &&
              deps_equal cache deps memo.memo_deps_tab
         then
           match memo.memo_result with
               MemoSuccess _ ->
               true
             | MemoFailure _ ->
                 false
         else
           false
   with
       Not_found -> false

let up_to_date_status cache key deps commands =
  try
    let memo = find_memo cache key deps commands in
    if targets_equal cache memo.memo_targets_tab &&
         deps_equal cache deps memo.memo_deps_tab
    then
      match memo.memo_result with
        | Omake_cache_type.MemoSuccess _ ->
            Omake_cache_type.StatusSuccess
        | MemoFailure code ->
            StatusFailure code
    else
      StatusUnknown
  with
    Not_found ->
    StatusUnknown

(*
 * A memo has not changed if all the deps and the target
 * have the same digests.
 *)
let target_results results =
  match results with
    Omake_cache_type.MemoFailure _ ->
    raise Not_found
  | MemoSuccess deps ->
    deps

let find_result cache key deps commands =
   let memo = find_memo cache key deps commands in
   let { memo_targets_tab = targets_tab;
         memo_deps_tab = deps_tab;
         memo_result  = result;
         _
       } = memo
   in
      if targets_equal cache targets_tab && deps_equal cache deps deps_tab then
         target_results result
      else
         raise Not_found

(*
 * Find the result of a run, without the commands.
 *)
let find_result_sloppy cache key target =
   let { cache_memos = memos ; _} = get_info cache key in
   let memo = Omake_node.NodeTable.find memos target in
      match memo.memo_result with
         MemoFailure _ ->
            raise Not_found
       | MemoSuccess deps ->
            deps

(************************************************************************
 * Values.  In this case, we use the key to find the memo.
 *)

(*
 * Get the memo entry from the key.
 *)
let get_value cache key is_static =
   Omake_value_util.ValueTable.find (if is_static then cache.cache_static_values else cache.cache_memo_values) key

(*
 * Find a memo from the deps and commands.
 *)
let find_value_memo cache key is_static deps1 commands1 =
   let memo = get_value cache key is_static in
   let hash1 = hash_index deps1 commands1 in
   let { memo_index = hash2;
         memo_deps  = deps2;
         memo_commands = commands2;
         _
       } = memo
   in
      if hash1 = hash2 && commands1 = commands2 && 
           Omake_node.NodeSet.equal deps1 deps2 then
        memo
      else
         raise Not_found

let find_value cache key is_static deps commands =
   let memo = find_value_memo cache key is_static deps commands in
   let { memo_targets_tab = targets_tab;
         memo_deps_tab = deps_tab;
         memo_result  = result;
         _
       } = memo
   in
      if targets_equal cache targets_tab && deps_equal cache deps deps_tab then
         target_results result
      else
         raise Not_found

let add_value cache key is_static deps commands result =
   let index = hash_index deps commands in
   let memo =
      { memo_index       = index;
        memo_deps        = deps;
        memo_targets_tab = Some Omake_node.NodeTable.empty;
        memo_deps_tab    = Some (stat_set cache deps);
        memo_result      = result;
        memo_commands    = commands
      }
   in
      if is_static then
         cache.cache_static_values <- Omake_value_util.ValueTable.add cache.cache_static_values key memo
      else
         cache.cache_memo_values <- Omake_value_util.ValueTable.add cache.cache_memo_values key memo

(************************************************************************
 * Directory listings.
 *)

(*
 * When auto-rehash is in effect, we need to stat the directories
 * on every lookup.
 *)
let stat_dir cache dir =
   let name = Omake_node.Dir.fullname dir in
      try
         let stat = Unix.LargeFile.stat name in
            cache.cache_file_stat_count <- succ cache.cache_file_stat_count;
            Some stat
      with
         Unix.Unix_error _ ->
            None

let stat_dirs cache dirs =
   List.map (stat_dir cache) dirs

let stats_equal_opt stat1 stat2 =
   match stat1, stat2 with
      Some stat1, Some stat2 ->
         stats_equal stat1 stat2
    | None, None ->
         true
    | None, Some _
    | Some _, None ->
         false

let rec stats_equal_opt_list stats1 stats2 =
   match stats1, stats2 with
      stat1 :: stats1, stat2 :: stats2 ->
         stats_equal_opt stat1 stat2 && stats_equal_opt_list stats1 stats2
    | [], [] ->
         true
    | _ :: _, []
    | [], _ :: _ ->
         false

let check_stat auto_rehash (stat_old, entries) stat_new =
   if auto_rehash && not (stats_equal_opt stat_old (Lazy.force stat_new)) then
      raise Not_found
   else
      entries

let check_stats auto_rehash (stats_old, entries) stats_new =
   if auto_rehash && not (stats_equal_opt_list stats_old (Lazy.force stats_new)) then
      raise Not_found
   else
      entries

(*
 * List a directory.
 *)
let  list_directory _cache dir =
   let dirx =
      try Unix.opendir (Omake_node.Dir.fullname dir) with
         Unix.Unix_error _ ->
            raise Not_found
   in
   let rec list entries =
      let name =
         try Some (Unix.readdir dirx) with
            Unix.Unix_error _
          | End_of_file ->
               None
      in
         match name with
            Some "."
          | Some ".." ->
               list entries
          | Some name ->
               let entry = ref (LazyEntryCore (dir, name)) in
               let entries = Lm_string_set.StringTable.add entries name entry in
                  list entries
          | None ->
               entries
   in
   let entries = list Lm_string_set.StringTable.empty in
      Unix.closedir dirx;
      entries

(*
 * Get the directory listing as a Lm_string_set.StringTable.
 *)
let ls_dir cache auto_rehash dir =
   let stat = lazy (stat_dir cache dir) in
      try check_stat auto_rehash (Omake_node.DirTable.find cache.cache_dirs dir) stat with
         Not_found ->
            let entries = list_directory cache dir in
            let stat = Lazy.force stat in
               cache.cache_dirs <- Omake_node.DirTable.add cache.cache_dirs dir (stat, entries);
               entries

(*
 * Path version.
 *)
let ls_path cache auto_rehash dirs =
   let key = Omake_node.DirListHash.create dirs in
   let stats = lazy (stat_dirs cache dirs) in
      try check_stats auto_rehash (Omake_node.DirListTable.find cache.cache_path key) stats with
         Not_found ->
            (* Fold together the tables *)
            let stats = Lazy.force stats in
            let entries =
               List.fold_left (fun entries1 dir ->
                     try
                        let entries2 = ls_dir cache auto_rehash dir in
                           Lm_string_set.StringTable.fold Lm_string_set.StringTable.add entries1 entries2
                     with
                        Not_found ->
                           entries1) Lm_string_set.StringTable.empty (List.rev dirs)
            in
               cache.cache_path <- Omake_node.DirListTable.add cache.cache_path key (stats, entries);
               entries

(*
 * Resolve an entry in the listing.
 *)
let listing_find_item cache listing s =
  let entry_ref = Lm_string_set.StringTable.find listing s in
  match !entry_ref with
    DirEntryCore entry ->
    entry
  | LazyEntryCore (dir, s) ->
    let node = Omake_node.Node.create_node Omake_node.no_mount_info Omake_node.Mount.empty dir s in
    let entry =
      if is_dir cache node then
        Omake_cache_type.DirEntry (Omake_node.Dir.chdir dir s)
      else
        NodeEntry node
    in
    entry_ref := DirEntryCore entry;
    entry

(*
 * The execution path is a little harder, and it is quite different
 * on Win32 and Unix.
 *
 * On Win32:
 *    - File permission doesn't matter
 *    - Files without suffix, and with .com, .exe, .bat and .cmd suffixes are executable
 *
 * On Cygwin:
 *    - Files without suffix must be executable
 *    - Files with .com, .exe, .bat and .cmd suffixes are executable
 *
 * On Unix:
 *    - There is no .exe suffix
 *    - Only files that are executable count
 *)
let win32_suffixes = [".com"; ".exe"; ".bat"; ".cmd"]

let ls_exe_path_win32 cache auto_rehash dirs =
   let key = Omake_node.DirListHash.create dirs in
   let stats = lazy (stat_dirs cache dirs) in
      try check_stats auto_rehash (Omake_node.DirListTable.find cache.cache_exe_path key) stats with
         Not_found ->
            let entries =
               List.fold_left (fun entries1 dir ->
                     try
                        let entries2 = ls_dir cache auto_rehash dir in
                           Lm_string_set.StringTable.fold (fun entries name _ ->
                                 let info = dir, name in
                                 let name = String.lowercase name in
                                 let entries = Lm_string_set.StringMTable.add entries name info in
                                    if List.exists (Filename.check_suffix name) win32_suffixes then
                                       let name = Filename.chop_extension name in
                                          Lm_string_set.StringMTable.add entries name info
                                    else
                                       entries) entries1 entries2
                     with
                        Not_found ->
                           entries1) Lm_string_set.StringMTable.empty (List.rev dirs)
            in
            let entries =
               Lm_string_set.StringMTable.fold_all (fun entries name info ->
                     Lm_string_set.StringTable.add entries name (ref (ExeEntryCore info))) 
                Lm_string_set.StringTable.empty entries
            in
            let stats = Lazy.force stats in
               cache.cache_exe_path <- Omake_node.DirListTable.add cache.cache_exe_path key (stats, entries);
               entries

let ls_exe_path_unix cache auto_rehash dirs =
  let key = Omake_node.DirListHash.create dirs in
  let stats = lazy (stat_dirs cache dirs) in
  try check_stats auto_rehash (Omake_node.DirListTable.find cache.cache_exe_path key) stats with
    Not_found ->
    let entries =
      List.fold_left (fun entries1 dir ->
        try
          let entries2 = ls_dir cache auto_rehash dir in
          Lm_string_set.StringTable.fold (fun entries name _ ->
            Lm_string_set.StringMTable.add entries name (dir, name)) entries1 entries2
        with
          Not_found ->
          entries1) Lm_string_set.StringMTable.empty (List.rev dirs)
    in
    let entries =
      Lm_string_set.StringMTable.fold_all (fun entries name info ->
        Lm_string_set.StringTable.add entries name (ref (ExeEntryCore info))) 
        Lm_string_set.StringTable.empty entries
    in
    let stats = Lazy.force stats in
    cache.cache_exe_path <- Omake_node.DirListTable.add cache.cache_exe_path key (stats, entries);
    entries

(*
 * Find the first entry that is executable.
 *)
let is_exe_file cache node =
   try
      let { Unix.LargeFile.st_kind = kind;
            Unix.LargeFile.st_perm = perm;
            Unix.LargeFile.st_uid = uid;
            Unix.LargeFile.st_gid = gid;
            _
          } = stat_unix cache node
      in
         (kind = Unix.S_REG)
         && ((perm land 0o001) <> 0
             || (List.mem gid groups && (perm land 0o010) <> 0)
             || (uid = euid && (perm land 0o100) <> 0))
   with
      Unix.Unix_error _
    | Not_found ->
         false

let is_exe_win32 cache dir s =
  let node = Omake_node.Node.create_node Omake_node.no_mount_info Omake_node.Mount.empty dir s in
  if is_dir cache node then
    None
  else
    Some node

let is_exe_unix cache dir s =
  let node = Omake_node.Node.create_node Omake_node.no_mount_info Omake_node.Mount.empty dir s in
  if is_exe_file cache node then
    Some node
  else
    None

let is_exe_cygwin cache dir s =
  let node = Omake_node.Node.create_node Omake_node.no_mount_info Omake_node.Mount.empty dir s in
  if List.exists (Filename.check_suffix s) win32_suffixes || is_exe_file cache node then
    Some node
  else
    None

let ls_exe_path, is_exe, name_exe, exe_suffixes =
   if Sys.os_type = "Win32" then
      ls_exe_path_win32, is_exe_win32, String.lowercase, "" :: win32_suffixes
   else if Sys.os_type = "Cygwin" then
      ls_exe_path_win32, is_exe_cygwin, String.lowercase, "" :: win32_suffixes
   else
      ls_exe_path_unix, is_exe_unix, (fun s -> s), [""]

let  search_exe cache entries =
   Lm_list_util.some_map (fun (dir, s) ->
         is_exe cache dir s) entries

let exe_find_nodes cache listing s =
   let entry_ref = Lm_string_set.StringTable.find listing (name_exe s) in
      match !entry_ref with
         ExeEntryCore entries ->
            let nodes = search_exe cache entries in
               entry_ref := ExeEntryNodes nodes;
               nodes
       | ExeEntryNodes nodes ->
            nodes

let exe_find_nodes_all cache listing s =
   try exe_find_nodes cache listing s with
      Not_found ->
         []

let exe_find_item cache listing s =
   match exe_find_nodes cache listing s with
      node :: _ ->
         node
    | [] ->
         raise Not_found

(*
 * Find all entries with the given prefix.
 *)
let exe_complete_prefix cache s items listing =
   Lm_string_set.StringTable.fold (fun items s2 entry_ref ->
         if Lm_string_util.is_string_prefix s s2 then
            let nodes =
               match !entry_ref with
                  ExeEntryCore entries ->
                     let nodes = search_exe cache entries in
                        entry_ref := ExeEntryNodes nodes;
                        nodes
                | ExeEntryNodes nodes ->
                     nodes
            in
               if nodes = [] then
                  items
               else
                  Lm_string_set.StringSet.add items s2
         else
            items) items listing

(************************************************************************
 * Redefine the functions to work on directory groups, where each group may
 * specify auto-rehashing.
 *)
let rec listing_find cache listings s =
   match listings with
      [listing] ->
         listing_find_item cache listing s
    | listing :: listings ->
         (try listing_find_item cache listing s with
             Not_found ->
                listing_find cache listings s)
    | [] ->
         raise Not_found

let rec exe_find cache listings s =
   match listings with
      [listing] ->
         exe_find_item cache listing s
    | listing :: listings ->
         (try exe_find_item cache listing s with
             Not_found ->
                exe_find cache listings s)
    | [] ->
         raise Not_found

let exe_find_all cache listings s =
   List.flatten (List.map (fun listing -> exe_find_nodes_all cache listing s) listings)

let exe_complete cache listings s =
   List.fold_left (exe_complete_prefix cache s) Lm_string_set.StringSet.empty listings

let ls_dir cache auto_rehash dir =
   [ls_dir cache auto_rehash dir]

let ls_path cache groups =
   List.map (fun (auto_rehash, dirs) ->
         ls_path cache auto_rehash dirs) groups

let ls_exe_path cache groups =
   List.map (fun (auto_rehash, dirs) ->
         ls_exe_path cache auto_rehash dirs) groups<|MERGE_RESOLUTION|>--- conflicted
+++ resolved
@@ -707,39 +707,6 @@
                 None
         )
 
-<<<<<<< HEAD
-       | None ->
-            (*
-             * We've never seen this file before.
-             * Get complete stats, including a digest.
-             *)
-            let name = Omake_node.Node.fullname node in
-            ( try
-                let stats = Unix.LargeFile.stat name in
-                ex_set cache node true;
-                if stats.Unix.LargeFile.st_kind <> Unix.S_REG then
-                  squash_stat
-                else (
-                  cache.cache_file_stat_count <- succ cache.cache_file_stat_count;
-                  let digest = digest_file name stats.Unix.LargeFile.st_size in
-                  let cstats = compact_stats stats in
-                  cache.cache_digest_count <- succ cache.cache_digest_count;
-                  let nmemo =
-                    { nmemo_stats = FreshStats cstats;
-                      nmemo_digest = Some digest
-                    } in
-                  cache.cache_nodes <- Omake_node.NodeTable.add nodes node nmemo;
-                  Some digest
-                )
-              with
-                  Unix.Unix_error _
-                | Sys_error _ ->
-                     ex_set cache node false;
-                     None
-            )
-  )
-=======
->>>>>>> 5c20d36d
 
 let stat_file_would_be_ok cache node =
   (* Whether stat_file would return [Some _]. However, the cache isn't
