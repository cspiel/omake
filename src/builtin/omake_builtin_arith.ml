--- conflicted
+++ resolved
@@ -4,17 +4,6 @@
  * \end{doc}
  *)
 
-<<<<<<< HEAD
-
-
-
-
-
-(* open Omake_ir *)
-=======
-open Omake_ir
-open Omake_pos
->>>>>>> 00ecc903
 open! Omake_value
 open Omake_builtin
 open Omake_builtin_util
@@ -233,7 +222,6 @@
 
 (************************************************************************
  * Tables.
-<<<<<<< HEAD
 *)
 let builtin_funs =
   [true, "int",             int_fun,                     Omake_ir.ArityExact 1;
@@ -264,34 +252,3 @@
 let () = 
   let builtin_info = { builtin_empty with builtin_funs = builtin_funs } in
   register_builtin builtin_info
-=======
- *)
-let () =
-   let builtin_funs =
-      [true, "int",             int_fun,                     ArityExact 1;
-       true, "float",           float_fun,                   ArityExact 1;
-       true, "neg",             unary (~-) (~-.),            ArityExact 1;
-       true, "add",             arith 0 ( + ) ( +. ),        ArityAny;
-       true, "sub",             arith 0 ( - ) ( -. ),        ArityAny;
-       true, "mul",             arith 1 ( * ) ( *. ),        ArityAny;
-       true, "div",             arith 1 ( / ) ( /. ),        ArityAny;
-       true, "mod",             arith 1 (mod) (mod_float),   ArityAny;
-       true, "min",             arith max_int min min,       ArityAny;
-       true, "max",             arith min_int max max,       ArityAny;
-       true, "mod",             arith 1 (mod) (mod_float),   ArityAny;
-       true, "lnot",            unary_int (lnot),            ArityExact 1;
-       true, "land",            arith_int 0 (land),          ArityAny;
-       true, "lor",             arith_int 0 (lor) ,          ArityAny;
-       true, "lxor",            arith_int 0 (lxor),          ArityAny;
-       true, "lsl",             arith_int 0 (lsl),           ArityAny;
-       true, "lsr",             arith_int 0 (lsr),           ArityAny;
-       true, "asr",             arith_int 0 (asr),           ArityAny;
-       true, "lt",              compare (<) (<),             ArityAny;
-       true, "le",              compare (<=) (<=),           ArityAny;
-       true, "eq",              compare (=) (=),             ArityAny;
-       true, "ge",              compare (>=) (>=),           ArityAny;
-       true, "gt",              compare (>) (>),             ArityAny]
-   in
-   let builtin_info = { builtin_empty with builtin_funs = builtin_funs } in
-      register_builtin builtin_info
->>>>>>> 00ecc903
