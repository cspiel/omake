--- conflicted
+++ resolved
@@ -62,25 +62,8 @@
     default
         value $(not true)
 
-<<<<<<< HEAD
-last(array) =
-   return $(nth $(sub $(length $(array)), 1), $(array))
-=======
-shell-success-null(argv) =
-   # XXX: HACK: Is there a portable /dev/null?
-   #            Perhaps we should fix http://bugzilla.metaprl.org/show_bug.cgi?id=619
-   #            and use a string out channel?
-   tmp = $(tmpfile omake.shell-success-null)
-   stdout = $(fopen $(tmp), w)
-   stderr = $(stdout)
-   res = $(shell-success $(argv))
-   close($(stdout))
-   rm(-f $(tmp))
-   return $(res)
-
 last(an_array) =
    return $(nth $(sub $(length $(an_array)), 1), $(an_array))
->>>>>>> 702bd9a8
 
 Bool(v) =
    value $(not $(not $v))
